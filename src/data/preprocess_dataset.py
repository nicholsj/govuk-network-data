import argparse
import gzip
import logging.config
import os
import sys

src = os.path.dirname(os.path.dirname(os.path.abspath(__file__)))
sys.path.append(os.path.join(src, "data"))
sys.path.append(os.path.join(src, "features"))
import preprocess as prep
import build_features as feat

OTHER_COLUMNS = ['Page_Event_List', 'Page_List', 'Event_List', 'num_event_cats', 'Event_cats_agg',
                 'Event_cat_act_agg', 'Taxon_List', 'Taxon_Page_List', 'Page_List_NL', 'Page_Seq_NL']


def count_lines(filepath):
    logging.info("Counting lines...")
    with gzip.open(filepath, "r") as file:
        for index, line in enumerate(file):
            pass
    return index


def read_write_file(input_path, output_path, number_lines):
    """

    :param input_path:
    :param output_path:
    :return:
    """
    with gzip.open(output_path, "w") as write_file:
        with gzip.open(input_path, "r") as read_file:
            df_columns = read_file.readline().decode().replace("\n", "").split("\t")
            print(df_columns)
            if 'PageSequence' not in df_columns:
                OTHER_COLUMNS.insert(2, 'PageSequence')
            sequence_index = df_columns.index("Sequence")
            logging.info("Write headers...")
            all_cols = df_columns + OTHER_COLUMNS
            print(all_cols)
            write_to_file = "\t".join(all_cols) + "\n"
            logging.info("Iteration...")

            for i, line in enumerate(read_file):

                line = line.decode().replace("\n", "")
                row = line.split("\t")

                for element in row:
                    if not isinstance(element, str):
                        write_to_file += str(element) + "\t"
                    else:
                        write_to_file += "\"" + str(element) + "\"" + "\t"

                sequence = row[sequence_index]
                # Writing sequence columns
                # Page event
                page_event_list = prep.bq_journey_to_pe_list(sequence)
                write_to_file += "\"" + str(page_event_list) + "\"" + "\t"
                # Page list
                page_list = prep.extract_pe_components(page_event_list, 0)
                write_to_file += "\"" + str(page_list) + "\"" + "\t"

                if 'PageSequence' not in df_columns:
                    write_to_file += "\"" + ">>".join(page_list) + "\"" + "\t"

                # Writing events columns
                event_list = prep.extract_pe_components(page_event_list, 1)
                write_to_file += "\"" + str(event_list) + "\"" + "\t"
                write_to_file += "\"" + str(feat.count_event_cat(event_list)) + "\"" + "\t"
                write_to_file += "\"" + str(feat.aggregate_event_cat(event_list)) + "\"" + "\t"
                write_to_file += "\"" + str(feat.aggregate_event_cat_act(event_list)) + "\"" + "\t"

                # Writing taxon_list
                write_to_file += "\"" + str(prep.extract_cd_components(page_event_list, 2)) + "\"" + "\t"
                write_to_file += "\"" + str(prep.extract_pcd_list(page_event_list, 2)) + "\"" + "\t"

                # Writing loop column stuff
                de_looped = prep.collapse_loop(page_list)
                write_to_file += "\"" + str(de_looped) + "\"" + "\t"
                write_to_file += "\"" + ">>".join(de_looped) + "\""

                write_to_file += "\n"

                if i % 500000 == 0:
                    logging.info("At index: {}".format(i))
                    write_file.write(write_to_file.encode())
                    write_to_file = ""
                    write_file.flush()

                if i == number_lines - 1 and write_to_file != "":
                    logging.info("At index via last: {}".format(i))
                    write_file.write(write_to_file.encode())
                    write_to_file = ""
                    write_file.flush()


if __name__ == "__main__":

    parser = argparse.ArgumentParser(description='Module that produces a metadata-aggregated and '
                                                 'preprocessed dataset (.csv.gz), given a merged file.')
    parser.add_argument('in_file', help='Source directory for input dataframe file(s).')

    args = parser.parse_args()

    LOGGING_CONFIG = os.getenv("LOGGING_CONFIG")
    logging.config.fileConfig(LOGGING_CONFIG)
    logger = logging.getLogger('preprocess_dataset')

    DATA_DIR = os.getenv("DATA_DIR")

<<<<<<< HEAD
    read_path = os.path.join(DATA_DIR, "raw_bq_extract", args.in_file+".csv.gz")
    write_path = os.path.join(DATA_DIR, "processed_journey", args.in_file.replace("merged", "preprocessed")+".csv.gz")

    other_columns = ['Page_Event_List', 'Page_List', 'Event_List', 'num_event_cats', 'Event_cats_agg',
                     'Event_cat_act_agg', 'Taxon_List', 'Taxon_Page_List', 'Page_List_NL', 'Page_Seq_NL']
=======
    read_path = os.path.join(DATA_DIR, "processed_journey", args.in_file + ".csv.gz")
    write_path = os.path.join(DATA_DIR, "processed_journey", args.in_file.replace("merged", "preprocessed") + ".csv.gz")
>>>>>>> dad3c026

    if os.path.isfile(read_path):
        logging.info("Reading from \"{}\" and writing to \"{}\"...".format(read_path, write_path))
        num_lines = count_lines(read_path)
        logging.info("Number of rows in dataframe: {}".format(num_lines))
        logging.info("Reading, processing, writing file...")
        read_write_file(read_path, write_path, num_lines)
    else:
        logging.error("Input file \"{}\" does not exist.".format(read_path))<|MERGE_RESOLUTION|>--- conflicted
+++ resolved
@@ -110,16 +110,8 @@
 
     DATA_DIR = os.getenv("DATA_DIR")
 
-<<<<<<< HEAD
     read_path = os.path.join(DATA_DIR, "raw_bq_extract", args.in_file+".csv.gz")
     write_path = os.path.join(DATA_DIR, "processed_journey", args.in_file.replace("merged", "preprocessed")+".csv.gz")
-
-    other_columns = ['Page_Event_List', 'Page_List', 'Event_List', 'num_event_cats', 'Event_cats_agg',
-                     'Event_cat_act_agg', 'Taxon_List', 'Taxon_Page_List', 'Page_List_NL', 'Page_Seq_NL']
-=======
-    read_path = os.path.join(DATA_DIR, "processed_journey", args.in_file + ".csv.gz")
-    write_path = os.path.join(DATA_DIR, "processed_journey", args.in_file.replace("merged", "preprocessed") + ".csv.gz")
->>>>>>> dad3c026
 
     if os.path.isfile(read_path):
         logging.info("Reading from \"{}\" and writing to \"{}\"...".format(read_path, write_path))
